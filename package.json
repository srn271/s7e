{
  "name": "s7e",
  "version": "0.1.0",
  "description": "A TypeScript library for de-/serialization of TypeScript classes to and from JSON.",
  "main": "dist/index.js",
  "module": "dist/index.mjs",
  "types": "dist/index.d.ts",
  "files": [
    "dist"
  ],
  "scripts": {
    "build": "tsup",
    "dev": "tsup --watch",
    "lint": "eslint src",
    "lint:fix": "eslint src --fix",
    "prepublishOnly": "npm run build",
    "test": "vitest run",
    "test:watch": "vitest",
    "docs:dev": "vitepress dev docs",
    "docs:build": "vitepress build docs",
    "docs:preview": "vitepress preview docs"
  },
  "keywords": [
    "typescript",
    "library"
  ],
  "author": "srn",
  "license": "MIT",
<<<<<<< HEAD
=======
  "private": "false",
>>>>>>> 36f1bc83
  "repository": {
    "type": "git",
    "url": "https://github.com/srn271/s7e"
  },
  "bugs": {
    "url": "https://github.com/srn271/s7e/issues"
  },
  "homepage": "https://github.com/srn271/s7e#readme",
  "devDependencies": {
    "@eslint/js": "^9.31.0",
    "@stylistic/eslint-plugin": "^5.2.2",
    "eslint": "^9.31.0",
    "globals": "^16.3.0",
    "jiti": "^2.5.1",
    "jsdom": "^26.1.0",
    "prettier": "^3.6.2",
    "tsup": "^8.5.0",
    "typescript": "^5.8.3",
    "typescript-eslint": "^8.38.0",
    "vitepress": "^1.6.3",
    "vitest": "^3.2.4"
  }
}<|MERGE_RESOLUTION|>--- conflicted
+++ resolved
@@ -26,10 +26,6 @@
   ],
   "author": "srn",
   "license": "MIT",
-<<<<<<< HEAD
-=======
-  "private": "false",
->>>>>>> 36f1bc83
   "repository": {
     "type": "git",
     "url": "https://github.com/srn271/s7e"
